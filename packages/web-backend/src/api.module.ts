--- conflicted
+++ resolved
@@ -6,14 +6,10 @@
 import { ZodValidationPipe } from 'nestjs-zod';
 import { AuthModule } from './auth/auth.module';
 import { CollabModule } from './collab/collab.module';
-<<<<<<< HEAD
-import { HclModule } from './hcl/hcl.module';
-=======
 import { TypedModelModule } from './typedModel/typedModel.module';
 import { NestedModelModule } from './nestedModels/nestedModel.module';
 import { ApiController } from './api.controller';
 import { ApiService } from './api.service';
->>>>>>> ff90bc50
 
 @Module({
   imports: [
