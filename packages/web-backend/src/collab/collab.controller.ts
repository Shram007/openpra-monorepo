--- conflicted
+++ resolved
@@ -1,12 +1,7 @@
-<<<<<<< HEAD
-import { HttpStatus, Controller, Get, Post, Put, Delete, Request, Param, Query, Body, UseGuards } from '@nestjs/common';
-import { AuthGuard } from '@nestjs/passport';
-=======
 import { HttpStatus, Controller, Get, Post, Put, Delete, Request, Param, Query, Body, UseFilters, UseGuards } from '@nestjs/common';
 import { JwtAuthGuard } from '../guards/jwt-auth.guard';
 import { Public } from '../guards/public.guard';
 import { InvalidTokenFilter } from '../filters/invalid-token.filter';
->>>>>>> ff90bc50
 import { CollabService } from './collab.service';
 import { CreateNewUserDto } from './dtos/create-new-user.dto';
 import { PaginationDto } from './dtos/pagination.dto';
@@ -21,69 +16,6 @@
 @UseFilters(InvalidTokenFilter)
 export class CollabController {
     constructor(private collabService: CollabService) {}
-<<<<<<< HEAD
-    
-    /**
-    * @param req Express request object @see {@link https://expressjs.com/en/api.html#req}
-    * @param query Query string parameters
-    * @returns List of models
-    * @example GET request -> https://staging.app.openpra.org/api/collab/model/?type=hcl
-    * @example GET request -> https://staging.app.openpra.org/api/collab/model/?type=hcl&limit=10&offset=0
-    */
-    @Get('/model/')
-    async getCollabModelList(@Request() req, @Query() query: { type: string, limit?: string, offset?: string }): Promise<PaginationDto> {
-        if(query.type === 'hcl' && !query.limit && !query.offset) {
-            return this.collabService.getHclModelList(req.user.user_id, req.originalUrl, query.type, undefined, undefined);
-        } else if(query.type === 'hcl' && query.limit && query.offset) {
-            return this.collabService.getHclModelList(req.user.user_id, req.originalUrl, query.type, query.limit, query.offset);
-        }
-    }
-
-    /**
-    * @param req Express request object @see {@link https://expressjs.com/en/api.html#req}
-    * @param query Query string parameters
-    * @returns List of models that match with the provided keyword in the search bar
-    * @example GET request -> https://staging.app.openpra.org/api/collab/model/search/?key=Model%201&type=hcl
-    * @example GET request -> https://staging.app.openpra.org/api/collab/model/search/?key=Model%201&type=hcl&limit=10&offset=0
-    */
-    @UseGuards(AuthGuard('jwt'))
-    @Get('/model/search/')
-    async searchCollabModel(@Request() req, @Query() query: { key: string, type: string, limit?: string, offset?: string }): Promise<PaginationDto> {
-        if(query.limit && query.offset) {
-            return this.collabService.searchCollabModel(req.user.user_id, query.key, query.type, req.originalUrl, query.limit, query.offset);
-        } else {
-            return this.collabService.searchCollabModel(req.user.user_id, query.key, query.type, req.originalUrl, undefined, undefined);
-        }
-    }
-    
-    /**
-    * @param req Express request object @see {@link https://expressjs.com/en/api.html#req}
-    * @param {string} model_id ID of the model
-    * @param {string} id ID of the model
-    * @returns Model that matches with the provided ID
-    * @example GET request -> https://staging.app.openpra.org/api/collab/model/1/
-    * @example GET request -> https://staging.app.openpra.org/api/collab/model/1/?id=1
-    */
-    @Get('/model/:model_id/')
-    async getCollabModelById(@Request() req, @Param('model_id') model_id: string, @Query('id') id?: string): Promise<HclModel> {
-        if(id) {
-            return this.collabService.getCollabModelById(req.user.user_id, id);
-        }
-        return this.collabService.getCollabModelById(req.user.user_id, model_id);
-    }
-
-    /**
-    * @param req Express request object @see {@link https://expressjs.com/en/api.html#req}
-    * @param {string} model_id ID of the model
-    * @returns 204 HTTP status @see {@link https://developer.mozilla.org/en-US/docs/Web/HTTP/Status/204}
-    * @example DELETE request -> https://staging.app.openpra.org/api/collab/model/1/
-    */
-    @Delete('/model/:model_id/')
-    async deleteCollabModelById(@Request() req, @Param('model_id') model_id: string): Promise<HttpStatus> {
-        return this.collabService.deleteCollabModelById(req.user.user_id, model_id);
-    }
-=======
->>>>>>> ff90bc50
 
     /**
     * @param req Express request object @see {@link https://expressjs.com/en/api.html#req}
@@ -113,12 +45,8 @@
     * @returns A mongoose document of the new user
     * @example POST request -> https://staging.app.openpra.org/api/collab/user/
     */
-<<<<<<< HEAD
-    @Post('/collab/user/')
-=======
     @Public()
     @Post('/user/')
->>>>>>> ff90bc50
     async createNewUser(@Body() body: CreateNewUserDto): Promise<User> {
         return this.collabService.createNewUser(body);
     }
