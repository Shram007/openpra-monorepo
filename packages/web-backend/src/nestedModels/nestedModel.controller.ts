import { Body, Controller, Delete, Get, Param, Patch, Post, Query } from '@nestjs/common';
import { NestedModel } from './schemas/templateSchema/nested-model.schema';
import { NestedModelService } from './nestedModel.service';
import { BayesianEstimation } from './schemas/bayesian-estimation.schema';
import { FaultTree } from './schemas/fault-tree.schema';
import { EventTree } from './schemas/event-tree.schema';
import { BayesianNetwork } from './schemas/bayesian-network.schema';
import { EventSequenceDiagram } from './schemas/event-sequence-diagram.schema';
import { FunctionalEvent } from './schemas/functional-event.schema';
import { InitiatingEvent } from './schemas/initiating-event.schema';
import { MarkovChain } from './schemas/markov-chain.schema';
import { WeibullAnalysis } from './schemas/weibull-analysis.schema';
import { Label } from 'src/schemas/label.schema';

@Controller()
export class NestedModelController {

	constructor(private nestedModelService: NestedModelService) {}

  //method to get counter value

  @Get()
  async getCounterPastValue(): Promise<number> {
    return await this.nestedModelService.getValue('nestedCounter')
  }

	//post methods

  /**
   * posts the nested model defined in the method name
   * @param data takes in a partial of a nested model with a label, which has a name string and optional description string
   * as well as the parentId which is a number. It should take these fields at a minimum, the id is overridden
   * @returns a promise with the newly created model, with the general nested model fields
   */
	@Post('/bayesian-estimations/')
  async createBayesianEstimation(@Body() data: Partial<NestedModel>): Promise<NestedModel> {
    return this.nestedModelService.createBayesianEstimation(data);
  }

  /**
   * posts the nested model defined in the method name
   * @param data takes in a partial of a nested model with a label, which has a name string and optional description string
   * as well as the parentId which is a number. It should take these fields at a minimum, the id is overridden
   * @returns a promise with the newly created model, with the general nested model fields
   */
	@Post('/bayesian-networks/')
  async createBayesianNetwowrk(@Body() data: Partial<NestedModel>): Promise<NestedModel> {
    return this.nestedModelService.createBayesianNetwork(data);
  }

  /**
   * posts the nested model defined in the method name
   * @param data takes in a partial of a nested model with a label, which has a name string and optional description string
   * as well as the parentId which is a number. It should take these fields at a minimum, the id is overridden
   * @returns a promise with the newly created model, with the general nested model fields
   */
	@Post('/event-sequence-diagrams/')
  async createEventSequenceDiagram(@Body() data: Partial<NestedModel>): Promise<NestedModel> {
    return this.nestedModelService.createEventSequenceDiagram(data);
  }

  /**
   * posts the nested model defined in the method name
   * @param data takes in a partial of a nested model with a label, which has a name string and optional description string
   * as well as the parentId which is a number. It should take these fields at a minimum, the id is overridden
   * @returns a promise with the newly created model, with the general nested model fields
   */
	@Post('/event-trees/')
  async createEventTree(@Body() data: Partial<NestedModel>): Promise<NestedModel> {
    return this.nestedModelService.createEventTree(data);
  }

  /**
   * posts the nested model defined in the method name
   * @param data takes in a partial of a nested model with a label, which has a name string and optional description string
   * as well as the parentId which is a number. It should take these fields at a minimum, the id is overridden
   * @returns a promise with the newly created model, with the general nested model fields
   */
	@Post('/fault-trees/')
  async createFaultTree(@Body() data: Partial<NestedModel>): Promise<NestedModel> {
    return this.nestedModelService.createFaultTree(data);
  }

  /**
   * posts the nested model defined in the method name
   * @param data takes in a partial of a nested model with a label, which has a name string and optional description string
   * as well as the parentId which is a number. It should take these fields at a minimum, the id is overridden
   * @returns a promise with the newly created model, with the general nested model fields
   */
	@Post('/functional-events/')
  async createFunctionalEvent(@Body() data: Partial<NestedModel>): Promise<NestedModel> {
    return this.nestedModelService.createFunctionalEvent(data);
  }

  /**
   * posts the nested model defined in the method name
   * @param data takes in a partial of a nested model with a label, which has a name string and optional description string
   * as well as the parentId which is a number. It should take these fields at a minimum, the id is overridden
   * @returns a promise with the newly created model, with the general nested model fields
   */
	@Post('/initiating-events/')
  async createInitiatingEvent(@Body() data: Partial<NestedModel>): Promise<NestedModel> {
    return this.nestedModelService.createInitiatingEvent(data);
  }

  /**
   * posts the nested model defined in the method name
   * @param data takes in a partial of a nested model with a label, which has a name string and optional description string
   * as well as the parentId which is a number. It should take these fields at a minimum, the id is overridden
   * @returns a promise with the newly created model, with the general nested model fields
   */
	@Post('/markov-chains/')
  async createMarkovChain(@Body() data: Partial<NestedModel>): Promise<NestedModel> {
    return this.nestedModelService.createMarkovChain(data);
  }

  /**
   * posts the nested model defined in the method name
   * @param data takes in a partial of a nested model with a label, which has a name string and optional description string
   * as well as the parentId which is a number. It should take these fields at a minimum, the id is overridden
   * @returns a promise with the newly created model, with the general nested model fields
   */
	@Post('/weibull-analysis/')
  async createWeibullAnalysis(@Body() data: Partial<NestedModel>): Promise<NestedModel> {
    return this.nestedModelService.createWeibullAnalysis(data);
  }

  //TODO: patch endpoints eventually for when we know what is getting updated, when and where

  //get collection methods

  /**
   * grabs the colleciton of the type of nested model defined by the function call name (Bayesian estimations)
   * @param id the id of the parent model
   * @returns a promise with a list of the model typed defined
   */
  @Get('/bayesian-estimations/')
  async getBayesianEstimations(@Query('id') id: number): Promise<BayesianEstimation[]> {
    return this.nestedModelService.getBayesianEstimations(id)
  }

  /**
   * grabs the colleciton of the type of nested model defined by the function call name (Bayesian networks)
   * @param id the id of the parent model
   * @returns a promise with a list of the model typed defined
   */
  @Get('/bayesian-networks/')
  async getBayesianNetworks(@Query('id') id: number): Promise<BayesianNetwork[]> {
    return this.nestedModelService.getBayesianNetworks(id)
  }

  /**
   * grabs the colleciton of the type of nested model defined by the function call name (Event Sequence Diagrams)
   * @param id the id of the parent model
   * @returns a promise with a list of the model typed defined
   */
  @Get('/event-sequence-diagrams/')
  async getEventSequenceDiagrams(@Query('id') id: number): Promise<EventSequenceDiagram[]> {
    return this.nestedModelService.getEventSequenceDiagrams(id)
  }

  /**
   * grabs the colleciton of the type of nested model defined by the function call name (Event Trees)
   * @param id the id of the parent model
   * @returns a promise with a list of the model typed defined
   */
  @Get('/event-trees/')
  async getEventTrees(@Query('id') id: number): Promise<EventTree[]> {
    return this.nestedModelService.getEventTrees(id)
  }

  /**
   * grabs the colleciton of the type of nested model defined by the function call name (Fault Trees)
   * @param id the id of the parent model
   * @returns a promise with a list of the model typed defined
   */
  @Get('/fault-trees/')
  async getFaultTrees(@Query('id') id: number): Promise<FaultTree[]> {
  return this.nestedModelService.getFaultTrees(id);
  }

  /**
   * grabs the colleciton of the type of nested model defined by the function call name (Functional events)
   * @param id the id of the parent model
   * @returns a promise with a list of the model typed defined
   */
  @Get('/functional-events/')
  async getFunctionalEvents(@Query('id') id: number): Promise<FunctionalEvent[]> {
    return this.nestedModelService.getFunctionalEvents(id)
  }

  /**
   * grabs the colleciton of the type of nested model defined by the function call name (Initiating Events)
   * @param id the id of the parent model
   * @returns a promise with a list of the model typed defined
   */
  @Get('/initiating-events/')
  async getInitiatingEvents(@Query('id') id: number): Promise<InitiatingEvent[]> {
    return this.nestedModelService.getInitiatingEvents(id)
  }

  /**
   * grabs the colleciton of the type of nested model defined by the function call name (Markov Chains)
   * @param id the id of the parent model
   * @returns a promise with a list of the model typed defined
   */
  @Get('/markov-chains/')
  async getMarkovChains(@Query('id') id: number): Promise<MarkovChain[]> {
    return this.nestedModelService.getMarkovChains(id)
  }

  /**
   * grabs the colleciton of the type of nested model defined by the function call name (Weibull Analysis)
   * @param id the id of the parent model
   * @returns a promise with a list of the model typed defined
   */
  @Get('/weibull-analysis/')
  async getWeibullAnalysis(@Query('id') id: number): Promise<WeibullAnalysis[]> {
    return this.nestedModelService.getWeibullAnalysis(id)
  }

  //singular get endpoints

  /**
   * returns a single model from the given collection
   * @param modelId the id of the model to be retrieved
   * @returns a promise with the model with the given id
   */
  @Get('/bayesian-estimations/:id')
  async getSingleBayesianEstimation(@Param('id') modelId: number): Promise<BayesianEstimation> {
    return this.nestedModelService.getSingleBayesianEstimation(modelId);
  }

  /**
   * returns a single model from the given collection
   * @param modelId the id of the model to be retrieved
   * @returns a promise with the model with the given id
   */
  @Get('/bayesian-networks/:id')
  async getSingleBayesianNetwork(@Param('id') modelId: number): Promise<BayesianNetwork> {
    return this.nestedModelService.getSingleBayesianNetwork(modelId);
  }

  /**
   * returns a single model from the given collection
   * @param modelId the id of the model to be retrieved
   * @returns a promise with the model with the given id
   */
  @Get('/event-sequence-diagrams/:id')
  async getSingleEventSequenceDiagram(@Param('id') modelId: number): Promise<EventSequenceDiagram> {
    return this.nestedModelService.getSingleEventSequenceDiagram(modelId);
  }

  /**
   * returns a single model from the given collection
   * @param modelId the id of the model to be retrieved
   * @returns a promise with the model with the given id
   */
  @Get('/event-trees/:id')
  async getSingleEventTree(@Param('id') modelId: number): Promise<EventTree> {
    return this.nestedModelService.getSingleEventTree(modelId);
  }

  /**
   * returns a single model from the given collection
   * @param modelId the id of the model to be retrieved
   * @returns a promise with the model with the given id
   */
  @Get('/fault-trees/:id')
  async getSingleFaultTree(@Param('id') modelId: number): Promise<FaultTree> {
    return this.nestedModelService.getSingleFaultTree(modelId);
  }

  /**
   * returns a single model from the given collection
   * @param modelId the id of the model to be retrieved
   * @returns a promise with the model with the given id
   */
  @Get('/functional-events/:id')
  async getSingleFunctionalEvent(@Param('id') modelId: number): Promise<FunctionalEvent> {
    return this.nestedModelService.getSingleFunctionalEvent(modelId);
  }

  /**
   * returns a single model from the given collection
   * @param modelId the id of the model to be retrieved
   * @returns a promise with the model with the given id
   */
  @Get('/initiating-events/:id')
  async getSingleInitiatingEvent(@Param('id') modelId: number): Promise<InitiatingEvent> {
    return this.nestedModelService.getSingleInitiatingEvent(modelId);
  }

  /**
   * returns a single model from the given collection
   * @param modelId the id of the model to be retrieved
   * @returns a promise with the model with the given id
   */
  @Get('/markov-chains/:id')
  async getSingleMarkovChain(@Param('id') modelId: number): Promise<MarkovChain> {
    return this.nestedModelService.getSingleMarkovChain(modelId);
  }

  /**
   * returns a single model from the given collection
   * @param modelId the id of the model to be retrieved
   * @returns a promise with the model with the given id
   */
  @Get('/weibull-analysis/:id')
  async getSingleWeibullAnalysis(@Param('id') modelId: number): Promise<WeibullAnalysis> {
    return this.nestedModelService.getSingleWeibullAnalysis(modelId);
  }

  //delete endpoints

  /**
   * deletes a single nested model from the collection of that typed based on an id
   * @param id the id of the model to be deleted
   * @returns a promise with the deleted model
   */
  @Delete('/bayesian-estimations/')
  async deleteBayesianEstimation(@Query('id') id: number): Promise<BayesianEstimation> {
    return this.nestedModelService.deleteBayesianEstimation(id);
  }

  /**
   * deletes a single nested model from the collection of that typed based on an id
   * @param id the id of the model to be deleted
   * @returns a promise with the deleted model
   */
  @Delete('/bayesian-networks/')
  async deleteBayesianNetwork(@Query('id') id: number): Promise<BayesianNetwork> {
    return this.nestedModelService.deleteBayesianNetwork(id);
  }

  /**
   * deletes a single nested model from the collection of that typed based on an id
   * @param id the id of the model to be deleted
   * @returns a promise with the deleted model
   */
  @Delete('/event-sequence-diagrams/')
  async deleteEventSequenceDiagram(@Query('id') id: number): Promise<EventSequenceDiagram> {
    return this.nestedModelService.deleteEventSequenceDiagram(id);
  }

  /**
   * deletes a single nested model from the collection of that typed based on an id
   * @param id the id of the model to be deleted
   * @returns a promise with the deleted model
   */
  @Delete('/event-trees/')
  async deleteEventTree(@Query('id') id: number): Promise<EventTree> {
    return this.nestedModelService.deleteEventTree(id);
  }

  /**
   * deletes a single nested model from the collection of that typed based on an id
   * @param id the id of the model to be deleted
   * @returns a promise with the deleted model
   */
  @Delete('/fault-trees/')
  async deleteFaultTree(@Query('id') id: number): Promise<FaultTree> {
    return this.nestedModelService.deleteFaultTree(id);
  }

  /**
   * deletes a single nested model from the collection of that typed based on an id
   * @param id the id of the model to be deleted
   * @returns a promise with the deleted model
   */
  @Delete('/functional-events/')
  async deleteFunctionalEvent(@Query('id') id: number): Promise<FunctionalEvent> {
    return this.nestedModelService.deleteFunctionalEvent(id);
  }

  /**
   * deletes a single nested model from the collection of that typed based on an id
   * @param id the id of the model to be deleted
   * @returns a promise with the deleted model
   */
  @Delete('/initiating-events/')
  async deleteInitiatingEvent(@Query('id') id: number): Promise<InitiatingEvent> {
    return this.nestedModelService.deleteInitiatingEvent(id);
  }

  /**
   * deletes a single nested model from the collection of that typed based on an id
   * @param id the id of the model to be deleted
   * @returns a promise with the deleted model
   */
  @Delete('/markov-chains/')
  async deleteMarkovChain(@Query('id') id: number): Promise<MarkovChain> {
    return this.nestedModelService.deleteMarkovChain(id);
  }

  /**
   * deletes a single nested model from the collection of that typed based on an id
   * @param id the id of the model to be deleted
   * @returns a promise with the deleted model
   */
  @Delete('/weibull-analysis/')
  async deleteWeibullAnalysis(@Query('id') id: number): Promise<WeibullAnalysis> {
    return this.nestedModelService.deleteWeibullAnalysis(id);
  }

  /**
<<<<<<< HEAD
   * updates a label for the nested model type
   * @param id the id of the nested model to be updated
   * @param data the new label, with a name and descrption string
   * @returns the updated moel
   */
  @Patch('/bayesian-estimations/:id')
  async updateBayesianEstimationLabel(@Param('id') id: number, @Body() data: Label): Promise<NestedModel> {
    return this.nestedModelService.updateBayesianEstimationLabel(id, data);
  }

  /**
   * updates a label for the nested model type
   * @param id the id of the nested model to be updated
   * @param data the new label, with a name and descrption string
   * @returns the updated moel
   */
  @Patch('/bayesian-networks/:id')
  async updateBayesianNetworkLabel(@Param('id') id: number, @Body() data: Label): Promise<NestedModel> {
    return this.nestedModelService.updateBayesianNetworkLabel(id, data);
  }

  /**
   * updates a label for the nested model type
   * @param id the id of the nested model to be updated
   * @param data the new label, with a name and descrption string
   * @returns the updated moel
   */
  @Patch('/event-sequence-diagrams/:id')
  async updateEventSequenceDiagramLabel(@Param('id') id: number, @Body() data: Label): Promise<NestedModel> {
    return this.nestedModelService.updateEventSqeuenceDiagramLabel(id, data);
  }

  /**
   * updates a label for the nested model type
   * @param id the id of the nested model to be updated
   * @param data the new label, with a name and descrption string
   * @returns the updated moel
   */
  @Patch('/event-trees/:id')
  async updateEventTreeLabel(@Param('id') id: number, @Body() data: Label): Promise<NestedModel> {
    return this.nestedModelService.updateEventTreeLabel(id, data);
  }

  /**
   * updates a label for the nested model type
   * @param id the id of the nested model to be updated
   * @param data the new label, with a name and descrption string
   * @returns the updated moel
   */
  @Patch('/fault-trees/:id')
  async updateFaultTreeLabel(@Param('id') id: number, @Body() data: Label): Promise<NestedModel> {
    return this.nestedModelService.updateFaultTreeLabel(id, data);
  }

  /**
   * updates a label for the nested model type
   * @param id the id of the nested model to be updated
   * @param data the new label, with a name and descrption string
   * @returns the updated moel
   */
  @Patch('/functional-events/:id')
  async updateFunctionalEventLabel(@Param('id') id: number, @Body() data: Label): Promise<NestedModel> {
    return this.nestedModelService.updateFunctionalEventLabel(id, data);
  }

  /**
   * updates a label for the nested model type
   * @param id the id of the nested model to be updated
   * @param data the new label, with a name and descrption string
   * @returns the updated moel
   */
  @Patch('/initiating-events/:id')
  async updateInitiatingEventLabel(@Param('id') id: number, @Body() data: Label): Promise<NestedModel> {
    return this.nestedModelService.updateInitiatingEventLabel(id, data);
  }

  /**
   * updates a label for the nested model type
   * @param id the id of the nested model to be updated
   * @param data the new label, with a name and descrption string
   * @returns the updated moel
   */
  @Patch('/markov-chains/:id')
  async updateMarkovChainLabel(@Param('id') id: number, @Body() data: Label): Promise<NestedModel> {
    return this.nestedModelService.updateMarkovChainLabel(id, data);
  }

  /**
   * updates a label for the nested model type
   * @param id the id of the nested model to be updated
   * @param data the new label, with a name and descrption string
   * @returns the updated moel
   */
  @Patch('/weibull-analysis/:id')
  async updateWeibullAnalysisLabel(@Param('id') id: number, @Body() data: Label): Promise<NestedModel> {
    return this.nestedModelService.updateWeibullAnalysisLabel(id, data);
=======
   * removes parentId from all nested models. If the model has no parentIds it is removed
   * @param id the parent id to be removed
   * @returns a promise with the number of totally deleted nested models
   */
  @Delete()
  async removeParentIds(@Query('modelId') modelId: number): Promise<Number> {
    return this.nestedModelService.removeParentModels(modelId);
>>>>>>> 9ef00825
  }
}<|MERGE_RESOLUTION|>--- conflicted
+++ resolved
@@ -404,7 +404,6 @@
   }
 
   /**
-<<<<<<< HEAD
    * updates a label for the nested model type
    * @param id the id of the nested model to be updated
    * @param data the new label, with a name and descrption string
@@ -501,7 +500,8 @@
   @Patch('/weibull-analysis/:id')
   async updateWeibullAnalysisLabel(@Param('id') id: number, @Body() data: Label): Promise<NestedModel> {
     return this.nestedModelService.updateWeibullAnalysisLabel(id, data);
-=======
+  }
+  /**
    * removes parentId from all nested models. If the model has no parentIds it is removed
    * @param id the parent id to be removed
    * @returns a promise with the number of totally deleted nested models
@@ -509,6 +509,5 @@
   @Delete()
   async removeParentIds(@Query('modelId') modelId: number): Promise<Number> {
     return this.nestedModelService.removeParentModels(modelId);
->>>>>>> 9ef00825
   }
 }