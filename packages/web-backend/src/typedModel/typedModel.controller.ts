import { Controller, Request, Param, Query, Body, Get, Post, Patch, Delete, UseGuards, UseFilters, HttpStatus } from '@nestjs/common';
import { AuthGuard } from '@nestjs/passport';
import { InvalidTokenFilter } from '../filters/invalid-token.filter';
import { TypedModelService } from './typedModel.service';
import { InternalEvents } from './schemas/internal-events.schema';
import { InternalHazards } from './schemas/internal-hazards.schema';
import { ExternalHazards } from './schemas/external-hazards.schema';
import { FullScope } from './schemas/full-scope.schema';
import { TypedModel, TypedModelJSON } from './schemas/templateSchema/typed-model.schema';

@Controller()
@UseGuards(AuthGuard('jwt'))
@UseFilters(InvalidTokenFilter)
export class TypedModelController {
  constructor(private typedModelService: TypedModelService) {}

  //all the post methods go here

  /**
   * 
   * @param internalEventsModel takes in an internal events model that needs to be added to the database with a dummy id
   * @returns a promise of internalEventsModel
   */
  @Post('/internal-events/')
  async createInternalEvent(@Body() internalEventsModel: Partial<InternalEvents>): Promise<TypedModel> {
    return this.typedModelService.createInternalEventModel(internalEventsModel);
  }

  /**
   * 
   * @param internalHazardsModel takes in an internalHazardsModel with all fields but a dummy id
   * @returns a promise with an internalHazardsModel
   */
  @Post('/internal-hazards/')
  async createInternalHazard(@Body() internalHazardsModel: Partial<InternalHazards>): Promise<TypedModel> {
    return this.typedModelService.createInternalHazardModel(internalHazardsModel);
  }

  /**
   * 
   * @param externalHazardsModel takes in an externalHazardsModel with all fields, and a dummy id
   * @returns promise of an externalHazardsModel
   */
  @Post('/external-hazards/')
  async createExternalHazard(@Body() externalHazardsModel: Partial<ExternalHazards>): Promise<TypedModel> {
    return this.typedModelService.createExternalHazardModel(externalHazardsModel);
  }

  /**
   * 
   * @param fullScopeModel takes in a fullScopeModel with a dummy id
   * @returns a promise of fullScopeModel
   */
  @Post('/full-scope/')
  async createFullScope(@Body() fullScopeModel: Partial<FullScope>): Promise<TypedModel> {
    return this.typedModelService.createFullScopeModel(fullScopeModel);
  }

  //patch methods, used because there is a lot of nested data that is handled at those endpoints in the future

  /**
   * gets a single internal event
   * @param modelId id of the model to be returned
   * @param userId id of the user getting the model
   * @returns the internal event the user has with the modelId
   */
  @Patch('/internal-events/:id/')
  async patchInternalEvent(@Request() req, @Param('id') modelId: string, @Body() model: Partial<InternalEvents>): Promise<InternalEvents> {
    return this.typedModelService.patchInternalEvent(modelId, req.user.user_id, model);
  }

  /**
   * gets a single internal hazard
   * @param modelId id of the model to be returned
   * @param userId id of the user getting the model
   * @returns the internal hazard the user has with the modelId
   */
  @Patch('/internal-hazards/:id/')
  async patchInternalHazard(@Request() req, @Param('id') modelId: string, @Body() model: Partial<InternalHazards>): Promise<InternalHazards> {
    return this.typedModelService.patchInternalHazard(modelId, req.user.user_id, model);
  }

  /**
   * updates and replaces a single
   * @param modelId id of the model to be returned
   * @param userId id of the user getting the model
   * @returns the external hazard the user has with the modelId
   */
  @Patch('/external-hazards/:id/')
  async patchExternalHazard(@Request() req, @Param('id') modelId: string, @Body() model: Partial<ExternalHazards>): Promise<ExternalHazards> {
    return this.typedModelService.patchExternalHazard(modelId, req.user.user_id, model);
  }

  /**
   * gets a single full scope
   * @param modelId id of the model to be returned
   * @param userId id of the user getting the model
   * @returns the full scope the user has with the modelId
   */
  @Patch('/full-scope/:id/')
  async patchFullScope(@Request() req, @Param('id') modelId: string, @Body() model: Partial<FullScope>): Promise<FullScope> {
    return this.typedModelService.patchFullScope(modelId, req.user.user_id, model);
  }

  //get methods for collections

  /**
   * 
   * @param id the id of the user whose models you want to retrieve
   * @returns a list of the internal hazards moodels the user is on
   */
  @Get('/internal-events/')
  async getInternalEvents(@Request() req): Promise<InternalEvents[]> {
    return this.typedModelService.getInternalEvents(req.user.user_id);
  }

  /**
   * 
   * @param id the id of the user whose models you want to retrieve
   * @returns a list of the internal hazards moodels the user is on
   */
  @Get('/internal-hazards/')
  async getInternalHazards(@Request() req): Promise<InternalHazards[]> {
    return this.typedModelService.getInternalHazards(req.user.user_id);
  }

  /**
   * 
   * @param id the id of the user whose models you want to retrieve
   * @returns a list of the internal hazards moodels the user is on
   */
  @Get('/external-hazards/')
  async getExternalHazards(@Request() req): Promise<ExternalHazards[]> {
    return this.typedModelService.getExternalHazards(req.user.user_id);
  }

  /**
   * 
   * @param id the id of the user whose models you want to retrieve
   * @returns a list of the full scope models the user is on
   */
  @Get('/full-scope/')
  async getFullScopes(@Request() req): Promise<FullScope[]> {
    return this.typedModelService.getFullScopes(req.user.user_id);
  }

  //get methods for singles

  /**
   * gets a single internal event
   * @param modelId id of the model to be returned
   * @param userId id of the user getting the model
   * @returns the internal event the user has with the modelId
   */
  @Get('/internal-events/:id/')
  async getInternalEvent(@Request() req, @Param('id') modelId: string): Promise<InternalEvents> {
    return this.typedModelService.getInternalEvent(modelId, req.user.user_id);
  }

  /**
   * gets a single internal hazard
   * @param modelId id of the model to be returned
   * @param userId id of the user getting the model
   * @returns the internal hazard the user has with the modelId
   */
  @Get('/internal-hazards/:id/')
  async getInternalHazard(@Request() req, @Param('id') modelId: string): Promise<InternalHazards> {
    return this.typedModelService.getInternalHazard(modelId, req.user.user_id);
  }

  /**
   * gets a single external hazard
   * @param modelId id of the model to be returned
   * @param userId id of the user getting the model
   * @returns the external hazard the user has with the modelId
   */
  @Get('/external-hazards/:id/')
  async getExternalHazard(@Request() req, @Param('id') modelId: string): Promise<ExternalHazards> {
    return this.typedModelService.getExternalHazard(modelId, req.user.user_id);
  }

  /**
   * gets a single full scope
   * @param modelId id of the model to be returned
   * @param userId id of the user getting the model
   * @returns the full scope the user has with the modelId
   */
  @Get('/full-scope/:id/')
  async getFullScope(@Request() req, @Param('id') modelId: string): Promise<FullScope> {
    return this.typedModelService.getFullScope(modelId, req.user.user_id);
  }

  //delete methods

  /**
   * 
   * @param modelId id of the model to be deleted
   * @returns the deleted model in a promise
   */
<<<<<<< HEAD
  @Delete('/internal-events/:id/')
  async deleteInternalEvent(@Param('id') modelId: string): Promise<HttpStatus> {
    return this.typedModelService.deleteInternalEvent(modelId);
=======
  @Delete('/internal-events/')
  async deleteInternalEvent(@Query('modelId') modelId: number, @Query('userId') userId: number): Promise<InternalEventsModel> {
    console.log('in controller', modelId, userId)
    return this.typedModelService.deleteInternalEvent(modelId, userId);
>>>>>>> c333d389
  }

  /**
   * 
   * @param modelId id of the model to be deleted
   * @returns the deleted model in a promise
   */
<<<<<<< HEAD
  @Delete('/internal-hazards/:id/')
  async deleteInternalHazard(@Param('id') modelId: string): Promise<HttpStatus> {
    return this.typedModelService.deleteInternalHazard(modelId);
=======
  @Delete('/external-hazards/')
  async deleteEternalHazard(@Query('modelId') modelId: number, @Query() userId: number): Promise<InternalEventsModel> {
    return this.typedModelService.deleteExternalHazard(modelId, userId);
>>>>>>> c333d389
  }

  /**
   * 
   * @param modelId id of the model to be deleted
   * @returns the deleted model in a promise
   */
<<<<<<< HEAD
  @Delete('/external-hazards/:id/')
  async deleteExternalHazard(@Param('id') modelId: string): Promise<HttpStatus> {
    return this.typedModelService.deleteExternalHazard(modelId);
=======
  @Delete('/internal-hazards/')
  async deleteInternalHazard(@Query('modelId') modelId: number, @Query() userId: number): Promise<InternalEventsModel> {
    return this.typedModelService.deleteInternalHazard(modelId, userId);
>>>>>>> c333d389
  }

  /**
   * 
   * @param modelId id of the model to be deleted
   * @returns the deleted model in a promise
   */
<<<<<<< HEAD
  @Delete('/full-scope/:id/')
  async deleteFullScope(@Param('id') modelId: string): Promise<HttpStatus> {
    return this.typedModelService.deleteFullScope(modelId);
=======
  @Delete('/full-scope/')
  async deleteFullScope(@Query('modelId') modelId: number, @Query() userId: number): Promise<InternalEventsModel> {
    return this.typedModelService.deleteFullScope(modelId, userId);
>>>>>>> c333d389
  }

  //endpoints for adding a nested model id
  
  /**
   * updates internal events model
   * @param body modelId number, nestedId number, and a nestedType camelCase string
   * @returns promise with udpated model
   */
  @Patch('/internal-events/')
  async addNestedToInternalEvent(@Body() body: { modelId: number, nestedId: number, nestedType: string } ): Promise<TypedModelJSON> {
    return this.typedModelService.addNestedToInternalEvent(body.modelId, body.nestedId, body.nestedType);
  }

  /**
   * updates internal hazards model
   * @param body modelId number, nestedId number, and a nestedType camelCase string
   * @returns promise with udpated model
   */
  @Patch('/internal-hazards/')
  async addNestedToInternalHazard(@Body() body: { modelId: number, nestedId: number, nestedType: string } ): Promise<TypedModelJSON> {
    return this.typedModelService.addNestedToInternalHazard(body.modelId, body.nestedId, body.nestedType);
  }

  /**
   * updates external hazards model
   * @param body modelId number, nestedId number, and a nestedType camelCase string
   * @returns promise with udpated model
   */
  @Patch('/external-hazard/')
  async addNestedToExternalHazard(@Body() body: { modelId: number, nestedId: number, nestedType: string } ): Promise<TypedModelJSON> {
    return this.typedModelService.addNestedToExternalHazard(body.modelId, body.nestedId, body.nestedType);
  }

  /**
   * updates full scope model
   * @param body modelId number, nestedId number, and a nestedType camelCase string
   * @returns promise with udpated model
   */
  @Patch('/full-scope/')
  async addNestedToFullScope(@Body() body: { modelId: number, nestedId: number, nestedType: string } ): Promise<TypedModelJSON> {
    return this.typedModelService.addNestedToFullScope(body.modelId, body.nestedId, body.nestedType);
  }

  //for deleting nested model ids

  @Patch('/internal-events/:id/delete-nested')
  async deleteNestedFromInternalEvent(@Param ('id') id: string, @Body() body: { nestedId: number, nestedType: string } ): Promise<TypedModelJSON> {
    return this.typedModelService.deleteNestedFromInternalEvent(id, body.nestedId, body.nestedType);
  }

  @Patch('/internal-hazards/:id/delete-nested')
  async deleteNestedFromInternalHazard(@Param ('id') id: string, @Body() body: { nestedId: number, nestedType: string } ): Promise<TypedModelJSON> {
    return this.typedModelService.deleteNestedFromInternalHazard(id, body.nestedId, body.nestedType);
  }

  @Patch('/external-hazards/:id/delete-nested')
  async deleteNestedFromExternalHazard(@Param ('id') id: string, @Body() body: { nestedId: number, nestedType: string } ): Promise<TypedModelJSON> {
    return this.typedModelService.deleteNestedFromExternalHazard(id, body.nestedId, body.nestedType);
  }

  @Patch('/full-scope/:id/delete-nested')
  async deleteNestedFromFullScope(@Param ('id') id: string, @Body() body: { nestedId: number, nestedType: string } ): Promise<TypedModelJSON> {
    return this.typedModelService.deleteNestedFromFullScope(id, body.nestedId, body.nestedType);
  }
}<|MERGE_RESOLUTION|>--- conflicted
+++ resolved
@@ -197,64 +197,39 @@
    * @param modelId id of the model to be deleted
    * @returns the deleted model in a promise
    */
-<<<<<<< HEAD
-  @Delete('/internal-events/:id/')
-  async deleteInternalEvent(@Param('id') modelId: string): Promise<HttpStatus> {
+  @Delete('/internal-events/')
+  async deleteInternalEvent(@Query('modelId') modelId: number): Promise<InternalEventsModel> {
     return this.typedModelService.deleteInternalEvent(modelId);
-=======
-  @Delete('/internal-events/')
-  async deleteInternalEvent(@Query('modelId') modelId: number, @Query('userId') userId: number): Promise<InternalEventsModel> {
-    console.log('in controller', modelId, userId)
-    return this.typedModelService.deleteInternalEvent(modelId, userId);
->>>>>>> c333d389
-  }
-
-  /**
-   * 
-   * @param modelId id of the model to be deleted
-   * @returns the deleted model in a promise
-   */
-<<<<<<< HEAD
-  @Delete('/internal-hazards/:id/')
-  async deleteInternalHazard(@Param('id') modelId: string): Promise<HttpStatus> {
+  }
+
+  /**
+   * 
+   * @param modelId id of the model to be deleted
+   * @returns the deleted model in a promise
+   */
+  @Delete('/external-hazards/')
+  async deleteEternalHazard(@Query('modelId') modelId: number): Promise<InternalEventsModel> {
+    return this.typedModelService.deleteExternalHazard(modelId);
+  }
+
+  /**
+   * 
+   * @param modelId id of the model to be deleted
+   * @returns the deleted model in a promise
+   */
+  @Delete('/internal-hazards/')
+  async deleteInternalHazard(@Query('modelId') modelId: number): Promise<InternalEventsModel> {
     return this.typedModelService.deleteInternalHazard(modelId);
-=======
-  @Delete('/external-hazards/')
-  async deleteEternalHazard(@Query('modelId') modelId: number, @Query() userId: number): Promise<InternalEventsModel> {
-    return this.typedModelService.deleteExternalHazard(modelId, userId);
->>>>>>> c333d389
-  }
-
-  /**
-   * 
-   * @param modelId id of the model to be deleted
-   * @returns the deleted model in a promise
-   */
-<<<<<<< HEAD
-  @Delete('/external-hazards/:id/')
-  async deleteExternalHazard(@Param('id') modelId: string): Promise<HttpStatus> {
-    return this.typedModelService.deleteExternalHazard(modelId);
-=======
-  @Delete('/internal-hazards/')
-  async deleteInternalHazard(@Query('modelId') modelId: number, @Query() userId: number): Promise<InternalEventsModel> {
-    return this.typedModelService.deleteInternalHazard(modelId, userId);
->>>>>>> c333d389
-  }
-
-  /**
-   * 
-   * @param modelId id of the model to be deleted
-   * @returns the deleted model in a promise
-   */
-<<<<<<< HEAD
-  @Delete('/full-scope/:id/')
-  async deleteFullScope(@Param('id') modelId: string): Promise<HttpStatus> {
+  }
+
+  /**
+   * 
+   * @param modelId id of the model to be deleted
+   * @returns the deleted model in a promise
+   */
+  @Delete('/full-scope/')
+  async deleteFullScope(@Query('modelId') modelId: number): Promise<InternalEventsModel> {
     return this.typedModelService.deleteFullScope(modelId);
-=======
-  @Delete('/full-scope/')
-  async deleteFullScope(@Query('modelId') modelId: number, @Query() userId: number): Promise<InternalEventsModel> {
-    return this.typedModelService.deleteFullScope(modelId, userId);
->>>>>>> c333d389
   }
 
   //endpoints for adding a nested model id
